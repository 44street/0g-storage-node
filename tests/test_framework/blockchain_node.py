import os
import subprocess
import tempfile
import time
import rlp

from eth_utils import decode_hex, keccak
from web3 import Web3, HTTPProvider
from web3.middleware import construct_sign_and_send_raw_middleware
from enum import Enum, unique
from config.node_config import (
    GENESIS_PRIV_KEY,
    GENESIS_PRIV_KEY1,
    TX_PARAMS,
    MINER_ID,
)
from utility.simple_rpc_proxy import SimpleRpcProxy
from utility.utils import (
    initialize_config,
    wait_until,
    estimate_st_performance
)
from test_framework.contracts import load_contract_metadata


@unique
class BlockChainNodeType(Enum):
    Conflux = 0
    BSC = 1
    ZG = 2

    def block_time(self):
        if self == BlockChainNodeType.Conflux:
            return 0.5
        elif self == BlockChainNodeType.BSC:
            return 25 / estimate_st_performance()
        else:
            return 3.0

@unique
class NodeType(Enum):
    BlockChain = 0
    Zgs = 1


class FailedToStartError(Exception):
    """Raised when a node fails to start correctly."""


class TestNode:
    def __init__(
        self, node_type, index, data_dir, rpc_url, binary, config, log, rpc_timeout=10
    ):
        assert os.path.exists(binary), ("Binary not found: %s" % binary)
        self.node_type = node_type
        self.index = index
        self.data_dir = data_dir
        self.rpc_url = rpc_url
        self.config = config
        self.rpc_timeout = rpc_timeout
        self.process = None
        self.stdout = None
        self.stderr = None
        self.config_file = os.path.join(self.data_dir, "config.toml")
        self.args = [binary, "--config", self.config_file]
        self.running = False
        self.rpc_connected = False
        self.rpc = None
        self.log = log

    def __del__(self):
        if self.process:
            self.process.terminate()

    def __getattr__(self, name):
        """Dispatches any unrecognised messages to the RPC connection."""
        assert self.rpc_connected and self.rpc is not None, self._node_msg(
            "Error: no RPC connection"
        )
        return getattr(self.rpc, name)

    def _node_msg(self, msg: str) -> str:
        """Return a modified msg that identifies this node by its index as a debugging aid."""
        return "[node %s %d] %s" % (self.node_type, self.index, msg)

    def _raise_assertion_error(self, msg: str):
        """Raise an AssertionError with msg modified to identify this node."""
        raise AssertionError(self._node_msg(msg))

    def setup_config(self):
        os.mkdir(self.data_dir)
        initialize_config(self.config_file, self.config)

    def start(self, redirect_stderr=False):
        my_env = os.environ.copy()
        if self.stdout is None:
            self.stdout = tempfile.NamedTemporaryFile(
                dir=self.data_dir, prefix="stdout", delete=False
            )
        if self.stderr is None:
            self.stderr = tempfile.NamedTemporaryFile(
                dir=self.data_dir, prefix="stderr", delete=False
            )

        if redirect_stderr:
            self.process = subprocess.Popen(
                self.args,
                stdout=self.stdout,
                stderr=self.stdout,
                cwd=self.data_dir,
                env=my_env,
            )
        else:
            self.process = subprocess.Popen(
                self.args,
                stdout=self.stdout,
                stderr=self.stderr,
                cwd=self.data_dir,
                env=my_env,
            )
        self.running = True

    def wait_for_rpc_connection(self):
        raise NotImplementedError

    def _wait_for_rpc_connection(self, check):
        """Sets up an RPC connection to the node process. Returns False if unable to connect."""
        # Poll at a rate of four times per second
        poll_per_s = 4
        for _ in range(poll_per_s * self.rpc_timeout):
            if self.process.poll() is not None:
                raise FailedToStartError(
                    self._node_msg(
                        "exited with status {} during initialization".format(
                            self.process.returncode
                        )
                    )
                )
            rpc = SimpleRpcProxy(self.rpc_url, timeout=self.rpc_timeout)
            if check(rpc):
                self.rpc_connected = True
                self.rpc = rpc
                return
            time.sleep(1.0 / poll_per_s)
        self._raise_assertion_error(
            "failed to get RPC proxy: index = {}, rpc_url = {}".format(
                self.index, self.rpc_url
            )
        )

    def stop(self, expected_stderr="", kill=False, wait=True):
        """Stop the node."""
        if not self.running:
            return
        if kill:
            self.process.kill()
        else:
            self.process.terminate()
        if wait:
            self.wait_until_stopped(close_stdout_stderr=False)
        # Check that stderr is as expected
        self.stderr.seek(0)
        stderr = self.stderr.read().decode("utf-8").strip()
        # TODO: Check how to avoid `pthread lock: Invalid argument`.
        if stderr != expected_stderr and stderr != "pthread lock: Invalid argument":
            # print process status for debug
            if self.return_code is None:
                self.log.info("Process is still running")
            else:
                self.log.info(
                    "Process has terminated with code {}".format(self.return_code)
                )

            raise AssertionError(
                "Unexpected stderr {} != {} from node={}{}".format(
                    stderr, expected_stderr, self.node_type, self.index
                )
            )

        self.__safe_close_stdout_stderr__()

    def __safe_close_stdout_stderr__(self):
        if self.stdout is not None:
            self.stdout.close()
            self.stdout = None

        if self.stderr is not None:
            self.stderr.close()
            self.stderr = None

    def __is_node_stopped__(self):
        """Checks whether the node has stopped.

        Returns True if the node has stopped. False otherwise.
        This method is responsible for freeing resources (self.process)."""
        if not self.running:
            return True
        return_code = self.process.poll()
        if return_code is None:
            return False

        # process has stopped. Assert that it didn't return an error code.
        # assert return_code == 0, self._node_msg(
        #     "Node returned non-zero exit code (%d) when stopping" % return_code
        # )
        self.running = False
        self.process = None
        self.rpc = None
        self.log.debug("Node stopped")
        self.return_code = return_code
        return True

    def wait_until_stopped(self, close_stdout_stderr=True, timeout=20):
        wait_until(self.__is_node_stopped__, timeout=timeout)
        if close_stdout_stderr:
            self.__safe_close_stdout_stderr__()


class BlockchainNode(TestNode):
    def __init__(
        self,
        index,
        data_dir,
        rpc_url,
        binary,
        local_conf,
        contract_path,
        log,
        blockchain_node_type,
        rpc_timeout=10,
    ):
        self.contract_path = contract_path

        self.blockchain_node_type = blockchain_node_type

        super().__init__(
            NodeType.BlockChain,
            index,
            data_dir,
            rpc_url,
            binary,
            local_conf,
            log,
            rpc_timeout,
        )

    def wait_for_rpc_connection(self):
        self._wait_for_rpc_connection(lambda rpc: rpc.eth_syncing() is False)

    def wait_for_start_mining(self):
        self._wait_for_rpc_connection(lambda rpc: int(rpc.eth_blockNumber(), 16) > 0)

    def wait_for_transaction_receipt(self, w3, tx_hash, timeout=120, parent_hash=None):
        return w3.eth.wait_for_transaction_receipt(tx_hash, timeout)

    def setup_contract(self, enable_market, mine_period, lifetime_seconds):
        w3 = Web3(HTTPProvider(self.rpc_url))

        account1 = w3.eth.account.from_key(GENESIS_PRIV_KEY)
        account2 = w3.eth.account.from_key(GENESIS_PRIV_KEY1)
        w3.middleware_onion.add(
            construct_sign_and_send_raw_middleware([account1, account2])
        )
        # account = w3.eth.account.from_key(GENESIS_PRIV_KEY1)
        # w3.middleware_onion.add(construct_sign_and_send_raw_middleware(account))

        def deploy_contract(name, args=None):
            if args is None:
                args = []
            contract_interface = load_contract_metadata(path=self.contract_path, name=name)
            contract = w3.eth.contract(
                abi=contract_interface["abi"],
                bytecode=contract_interface["bytecode"],
            )
            
            tx_params = TX_PARAMS.copy()
            del tx_params["gas"]
            tx_hash = contract.constructor(*args).transact(tx_params)
            tx_receipt = self.wait_for_transaction_receipt(w3, tx_hash)
            contract = w3.eth.contract(
                address=tx_receipt.contractAddress,
                abi=contract_interface["abi"],
            )
            return contract, tx_hash
        
        def deploy_no_market():
            self.log.debug("Start deploy contracts")

            dummy_market_contract, _ = deploy_contract("DummyMarket", [])
            self.log.debug("DummyMarket deployed")

            dummy_reward_contract, _ = deploy_contract("DummyReward", [])
            self.log.debug("DummyReward deployed")

            flow_contract, _ = deploy_contract("Flow", [mine_period, 0])
            self.log.debug("Flow deployed")

            mine_contract, _ = deploy_contract("PoraMineTest", [0])
            self.log.debug("Mine deployed")

            mine_contract.functions.initialize(1, flow_contract.address, dummy_reward_contract.address).transact(TX_PARAMS)
            mine_contract.functions.setDifficultyAdjustRatio(1).transact(TX_PARAMS)
            mine_contract.functions.setTargetSubmissions(2).transact(TX_PARAMS)
            self.log.debug("Mine Initialized")

            flow_initialize_hash = flow_contract.functions.initialize(dummy_market_contract.address).transact(TX_PARAMS)
            self.log.debug("Flow Initialized")

            self.wait_for_transaction_receipt(w3, flow_initialize_hash)
            self.log.info("All contracts deployed")

            # tx_hash = mine_contract.functions.setMiner(decode_hex(MINER_ID)).transact(TX_PARAMS)
            # self.wait_for_transaction_receipt(w3, tx_hash)

            return flow_contract, flow_initialize_hash, mine_contract, dummy_reward_contract
        
        def deploy_with_market(lifetime_seconds):
            self.log.debug("Start deploy contracts")
            
            mine_contract, _ = deploy_contract("PoraMineTest", [0])
            self.log.debug("Mine deployed")
            
            market_contract, _ = deploy_contract("FixedPrice", [])
            self.log.debug("Market deployed")
            
<<<<<<< HEAD
            reward_contract, _ = deploy_contract("ChunkLinearReward", [lifetime_seconds])
=======
            reward_contract, _ =deploy_contract("ChunkLinearReward", [LIFETIME_MONTH * 31 * 86400])
>>>>>>> ae9c52c0
            self.log.debug("Reward deployed")
            
            flow_contract, _ = deploy_contract("FixedPriceFlow", [mine_period, 0])
            self.log.debug("Flow deployed")
            
            mine_contract.functions.initialize(1, flow_contract.address, reward_contract.address).transact(TX_PARAMS)
            mine_contract.functions.setDifficultyAdjustRatio(1).transact(TX_PARAMS)
            mine_contract.functions.setTargetSubmissions(2).transact(TX_PARAMS)
            self.log.debug("Mine Initialized")
            
<<<<<<< HEAD
            market_contract.functions.initialize(int(lifetime_seconds * 256 * 10 * 10 ** 18 /
                                                     2 ** 30 / 12 / 31 / 86400),
                                                 flow_contract.address, reward_contract.address).transact(TX_PARAMS)
=======
            price_per_sector = int(LIFETIME_MONTH * 256 * 10 * 1_000_000_000_000_000_000 / 1024 / 1024 / 1024 / 12)
            market_contract.functions.initialize(price_per_sector, flow_contract.address, reward_contract.address).transact(TX_PARAMS)
>>>>>>> ae9c52c0
            self.log.debug("Market Initialized")
            
            reward_contract.functions.initialize(market_contract.address, mine_contract.address).transact(TX_PARAMS)
            reward_contract.functions.setBaseReward(10 ** 18).transact(TX_PARAMS)
            self.log.debug("Reward Initialized")
            
            flow_initialize_hash = flow_contract.functions.initialize(market_contract.address).transact(TX_PARAMS)
            self.log.debug("Flow Initialized")
            
            self.wait_for_transaction_receipt(w3, flow_initialize_hash)
            self.log.info("All contracts deployed")

            return flow_contract, flow_initialize_hash, mine_contract, reward_contract
        
        if enable_market:
            return deploy_with_market(lifetime_seconds)
        else:
            return deploy_no_market()

    def get_contract(self, contract_address):
        w3 = Web3(HTTPProvider(self.rpc_url))

        account1 = w3.eth.account.from_key(GENESIS_PRIV_KEY)
        account2 = w3.eth.account.from_key(GENESIS_PRIV_KEY1)
        w3.middleware_onion.add(
            construct_sign_and_send_raw_middleware([account1, account2])
        )

        contract_interface = load_contract_metadata(self.contract_path, "Flow")
        return w3.eth.contract(address=contract_address, abi=contract_interface["abi"])

    def wait_for_transaction(self, tx_hash):
        w3 = Web3(HTTPProvider(self.rpc_url))
        w3.eth.wait_for_transaction_receipt(tx_hash)

    def start(self):
        super().start(self.blockchain_node_type == BlockChainNodeType.BSC or self.blockchain_node_type == BlockChainNodeType.ZG)<|MERGE_RESOLUTION|>--- conflicted
+++ resolved
@@ -323,11 +323,7 @@
             market_contract, _ = deploy_contract("FixedPrice", [])
             self.log.debug("Market deployed")
             
-<<<<<<< HEAD
             reward_contract, _ = deploy_contract("ChunkLinearReward", [lifetime_seconds])
-=======
-            reward_contract, _ =deploy_contract("ChunkLinearReward", [LIFETIME_MONTH * 31 * 86400])
->>>>>>> ae9c52c0
             self.log.debug("Reward deployed")
             
             flow_contract, _ = deploy_contract("FixedPriceFlow", [mine_period, 0])
@@ -338,14 +334,9 @@
             mine_contract.functions.setTargetSubmissions(2).transact(TX_PARAMS)
             self.log.debug("Mine Initialized")
             
-<<<<<<< HEAD
             market_contract.functions.initialize(int(lifetime_seconds * 256 * 10 * 10 ** 18 /
                                                      2 ** 30 / 12 / 31 / 86400),
                                                  flow_contract.address, reward_contract.address).transact(TX_PARAMS)
-=======
-            price_per_sector = int(LIFETIME_MONTH * 256 * 10 * 1_000_000_000_000_000_000 / 1024 / 1024 / 1024 / 12)
-            market_contract.functions.initialize(price_per_sector, flow_contract.address, reward_contract.address).transact(TX_PARAMS)
->>>>>>> ae9c52c0
             self.log.debug("Market Initialized")
             
             reward_contract.functions.initialize(market_contract.address, mine_contract.address).transact(TX_PARAMS)
